--- conflicted
+++ resolved
@@ -1,87 +1,43 @@
-<<<<<<< HEAD
-# See https://pre-commit.com for more information
-# See https://pre-commit.com/hooks.html for more hooks
-repos:
--   repo: https://github.com/pre-commit/pre-commit-hooks
-    rev: v4.6.0
-    hooks:
-    # there are many log files in tests
-    # TODO: seperate py files and log files
-    -   id: trailing-whitespace
-        exclude: "^tests/.*$"
-    -   id: end-of-file-fixer
-        exclude: "^tests/.*$"
-    -   id: check-yaml
-    -   id: check-json
-    -   id: check-added-large-files
-    -   id: check-merge-conflict
-    -   id: check-symlinks
-    -   id: check-toml
-# Python
--   repo: https://github.com/astral-sh/ruff-pre-commit
-    # Ruff version.
-    rev: v0.4.4
-    hooks:
-    - id: ruff
-      args: ["--fix"]
-      types_or: [python, pyi, jupyter]
-    - id: ruff-format
-      types_or: [python, pyi, jupyter]
-# numpydoc
--   repo: https://github.com/Carreau/velin
-    rev: 0.0.12
-    hooks:
-    - id: velin
-      args: ["--write"]
-# Python inside docs
--   repo: https://github.com/asottile/blacken-docs
-    rev: 1.16.0
-    hooks:
-    -   id: blacken-docs
-ci:
-  autoupdate_branch: devel
-=======
-# See https://pre-commit.com for more information
-# See https://pre-commit.com/hooks.html for more hooks
-repos:
--   repo: https://github.com/pre-commit/pre-commit-hooks
-    rev: v4.6.0
-    hooks:
-    # there are many log files in tests
-    # TODO: seperate py files and log files
-    -   id: trailing-whitespace
-        exclude: "^tests/.*$"
-    -   id: end-of-file-fixer
-        exclude: "^tests/.*$"
-    -   id: check-yaml
-    -   id: check-json
-    -   id: check-added-large-files
-    -   id: check-merge-conflict
-    -   id: check-symlinks
-    -   id: check-toml
-    -   id: mixed-line-ending
-        args: ["--fix=lf"]
-# Python
--   repo: https://github.com/astral-sh/ruff-pre-commit
-    # Ruff version.
-    rev: v0.4.4
-    hooks:
-    - id: ruff
-      args: ["--fix"]
-      types_or: [python, pyi, jupyter]
-    - id: ruff-format
-      types_or: [python, pyi, jupyter]
-# numpydoc
--   repo: https://github.com/Carreau/velin
-    rev: 0.0.12
-    hooks:
-    - id: velin
-      args: ["--write"]
-# Python inside docs
--   repo: https://github.com/asottile/blacken-docs
-    rev: 1.16.0
-    hooks:
-    -   id: blacken-docs
-ci:
-  autoupdate_branch: devel
->>>>>>> 1d87e823
+# See https://pre-commit.com for more information
+# See https://pre-commit.com/hooks.html for more hooks
+repos:
+-   repo: https://github.com/pre-commit/pre-commit-hooks
+    rev: v4.6.0
+    hooks:
+    # there are many log files in tests
+    # TODO: seperate py files and log files
+    -   id: trailing-whitespace
+        exclude: "^tests/.*$"
+    -   id: end-of-file-fixer
+        exclude: "^tests/.*$"
+    -   id: check-yaml
+    -   id: check-json
+    -   id: check-added-large-files
+    -   id: check-merge-conflict
+    -   id: check-symlinks
+    -   id: check-toml
+    -   id: mixed-line-ending
+        args: ["--fix=lf"]
+# Python
+-   repo: https://github.com/astral-sh/ruff-pre-commit
+    # Ruff version.
+    rev: v0.4.4
+    hooks:
+    - id: ruff
+      args: ["--fix"]
+      types_or: [python, pyi, jupyter]
+    - id: ruff-format
+      types_or: [python, pyi, jupyter]
+# numpydoc
+-   repo: https://github.com/Carreau/velin
+    rev: 0.0.12
+    hooks:
+    - id: velin
+      args: ["--write"]
+# Python inside docs
+-   repo: https://github.com/asottile/blacken-docs
+    rev: 1.16.0
+    hooks:
+    -   id: blacken-docs
+ci:
+  autoupdate_branch: devel