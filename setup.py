# -*- coding: utf-8 -*-

from os import path
import setuptools

readme_file = path.join(path.dirname(path.abspath(__file__)), 'README.md')
try:
    from m2r import parse_from_file
    readme = parse_from_file(readme_file)
except ImportError:
    with open(readme_file) as f:
        readme = f.read()

# install_requires = ['xml']
install_requires=['numpy>=1.14.3', 'monty', 'scipy']

setuptools.setup(
    name="dpdata",
    use_scm_version={'write_to': 'dpdata/_version.py'},
    setup_requires=['setuptools_scm'],
    author="Han Wang",
    author_email="wang_han@iapcm.ac.cn",
    description="Manipulating data formats of DeePMD-kit, VASP, QE, PWmat, and LAMMPS, etc.",
    long_description=readme,
    long_description_content_type="text/markdown",
    url="https://github.com/deepmodeling/dpdata",
    packages=['dpdata',
              'dpdata/vasp', 
              'dpdata/lammps', 
              'dpdata/md', 
              'dpdata/deepmd', 
              'dpdata/qe', 
              'dpdata/siesta', 
              'dpdata/gaussian', 
              'dpdata/cp2k',
              'dpdata/xyz',
              'dpdata/pwmat', 
              'dpdata/amber',
              'dpdata/fhi_aims',
              'dpdata/gromacs',
<<<<<<< HEAD
=======
              'dpdata/abacus',
>>>>>>> 5a93f08b
              'dpdata/rdkit'
    ],
    package_data={'dpdata':['*.json']},
    classifiers=[
        "Programming Language :: Python :: 3.6",
        "License :: OSI Approved :: GNU Lesser General Public License v3 (LGPLv3)",
    ],
    keywords='lammps vasp deepmd-kit',
    install_requires=install_requires,
    extras_require={
        'ase': ['ase'],
        'amber': ['parmed'],
    }
)
<|MERGE_RESOLUTION|>--- conflicted
+++ resolved
@@ -38,10 +38,7 @@
               'dpdata/amber',
               'dpdata/fhi_aims',
               'dpdata/gromacs',
-<<<<<<< HEAD
-=======
               'dpdata/abacus',
->>>>>>> 5a93f08b
               'dpdata/rdkit'
     ],
     package_data={'dpdata':['*.json']},
