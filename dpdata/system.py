--- conflicted
+++ resolved
@@ -776,13 +776,9 @@
         tmp.data["atom_numbs"] = list(
             np.array(np.copy(data["atom_numbs"])) * np.prod(ncopy)
         )
-<<<<<<< HEAD
-        tmp.data["atom_types"] = np.tile(np.copy(data["atom_types"]), (int(np.prod(ncopy)),) + (1,))
-=======
         tmp.data["atom_types"] = np.tile(
-            np.copy(data["atom_types"]), (np.prod(ncopy),) + (1,)
+            np.copy(data["atom_types"]), (int(np.prod(ncopy)),) + (1,)
         )
->>>>>>> 54c7c985
         tmp.data["atom_types"] = np.transpose(tmp.data["atom_types"]).reshape([-1])
 
         tmp.data["cells"] = np.copy(data["cells"])
