--- conflicted
+++ resolved
@@ -2,11 +2,13 @@
 import re
 from collections import OrderedDict
 
-<<<<<<< HEAD
-from scipy.constants.constants import R
-=======
+
+from .cell import cell_to_low_triangle
+from ..unit import EnergyConversion, LengthConversion, ForceConversion, PressureConversion
+
+
 import numpy as np
-from scipy.constants import R
+
 
 from ..unit import (
     EnergyConversion,
@@ -14,7 +16,6 @@
     LengthConversion,
     PressureConversion,
 )
->>>>>>> c988bc28
 from .cell import cell_to_low_triangle
 
 # %%
@@ -42,13 +43,10 @@
         self.log_block_generator = self.get_log_block_generator()
         self.xyz_block_generator = self.get_xyz_block_generator()
         self.restart_flag = restart
-<<<<<<< HEAD
-        self.cell=None
-        self.print_level=None
-=======
+
         self.cell = None
         self.print_level = None
->>>>>>> c988bc28
+        
         self.atomic_kinds = None
 
         if self.restart_flag:
@@ -64,17 +62,6 @@
     def __next__(self):
         info_dict = {}
         log_info_dict = self.handle_single_log_frame(next(self.log_block_generator))
-<<<<<<< HEAD
-        #print(log_info_dict)
-        xyz_info_dict = self.handle_single_xyz_frame(next(self.xyz_block_generator))
-        #eq1 = [v1==v2 for v1,v2 in zip(log_info_dict['atom_numbs'], xyz_info_dict['atom_numbs'])]
-        #eq2 = [v1==v2 for v1,v2 in zip(log_info_dict['atom_names'], xyz_info_dict['atom_names'])]
-        #eq3 = [v1==v2 for v1,v2 in zip(log_info_dict['atom_types'], xyz_info_dict['atom_types'])]
-        #assert all(eq1), (log_info_dict,xyz_info_dict,'There may be errors in the file. If it is a restart task; use restart=True')
-        #assert all(eq2), (log_info_dict,xyz_info_dict,'There may be errors in the file. If it is a restart task; use restart=True')
-        #assert all(eq3), (log_info_dict,xyz_info_dict,'There may be errors in the file. If it is a restart task; use restart=True')
-        assert log_info_dict['energies']==xyz_info_dict['energies'], (log_info_dict['energies'], xyz_info_dict['energies'],'There may be errors in the file')
-=======
         # print(log_info_dict)
         xyz_info_dict = self.handle_single_xyz_frame(next(self.xyz_block_generator))
         # eq1 = [v1==v2 for v1,v2 in zip(log_info_dict['atom_numbs'], xyz_info_dict['atom_numbs'])]
@@ -88,7 +75,6 @@
             xyz_info_dict["energies"],
             "There may be errors in the file",
         )
->>>>>>> c988bc28
         info_dict.update(log_info_dict)
         info_dict.update(xyz_info_dict)
         return info_dict
@@ -141,26 +127,6 @@
             r" INITIAL POTENTIAL ENERGY\[hartree\]\s+=\s+(?P<number>\S+)"
         )
         #  CONSERVED QUANTITY [hartree] =                              -0.279168013085E+04
-<<<<<<< HEAD
-        energy_pattern_2 = re.compile(r' POTENTIAL ENERGY\[hartree\]\s+=\s+(?P<number>\S+)')
-        energy=None
-        cell_length_pattern = re.compile(r' INITIAL CELL LNTHS\[bohr\]\s+=\s+(?P<A>\S+)\s+(?P<B>\S+)\s+(?P<C>\S+)')
-        cell_angle_pattern = re.compile(r' INITIAL CELL ANGLS\[deg\]\s+=\s+(?P<alpha>\S+)\s+(?P<beta>\S+)\s+(?P<gamma>\S+)')
-        cell_A, cell_B, cell_C = (0,0,0,)
-        cell_alpha, cell_beta, cell_gamma=(0,0,0,)
-        cell_a_pattern = re.compile(r' CELL\| Vector a \[angstrom\]:\s+(?P<ax>\S+)\s+(?P<ay>\S+)\s+(?P<az>\S+)')
-        cell_b_pattern = re.compile(r' CELL\| Vector b \[angstrom\]:\s+(?P<bx>\S+)\s+(?P<by>\S+)\s+(?P<bz>\S+)')
-        cell_c_pattern = re.compile(r' CELL\| Vector c \[angstrom\]:\s+(?P<cx>\S+)\s+(?P<cy>\S+)\s+(?P<cz>\S+)')
-        force_start_pattern = re.compile(r' ATOMIC FORCES in')
-        force_flag=False
-        force_end_pattern = re.compile(r' SUM OF ATOMIC FORCES')
-        force_lines= []
-        cell_flag=0
-        print_level_pattern = re.compile(r' GLOBAL\| Global print level\s+(?P<print_level>\S+)')
-        print_level_flag = 0
-        atomic_kinds_pattern = re.compile(r'\s+\d+\. Atomic kind:\s+(?P<akind>\S+)')
-        atomic_kinds = [] 
-=======
         energy_pattern_2 = re.compile(
             r" POTENTIAL ENERGY\[hartree\]\s+=\s+(?P<number>\S+)"
         )
@@ -205,7 +171,6 @@
         stress_flag = 0
         stress = []
 
->>>>>>> c988bc28
         for line in lines:
             if stress_flag == 3:
                 if line == "\n":
@@ -249,43 +214,6 @@
                 )
                 cell_flag += 1
             if cell_angle_pattern.match(line):
-<<<<<<< HEAD
-                cell_alpha = np.deg2rad(float(cell_angle_pattern.match(line).groupdict()['alpha']))
-                cell_beta = np.deg2rad(float(cell_angle_pattern.match(line).groupdict()['beta']))
-                cell_gamma = np.deg2rad(float(cell_angle_pattern.match(line).groupdict()['gamma']))
-                cell_flag+=1
-            if print_level_pattern.match(line):
-                print_level = print_level_pattern.match(line).groupdict()['print_level']
-                print_level_flag += 1
-            if cell_a_pattern.match(line):
-                cell_ax = float(cell_a_pattern.match(line).groupdict()['ax'])
-                cell_ay = float(cell_a_pattern.match(line).groupdict()['ay'])
-                cell_az = float(cell_a_pattern.match(line).groupdict()['az'])
-                cell_flag+=1
-            if cell_b_pattern.match(line):
-                cell_bx = float(cell_b_pattern.match(line).groupdict()['bx'])
-                cell_by = float(cell_b_pattern.match(line).groupdict()['by'])
-                cell_bz = float(cell_b_pattern.match(line).groupdict()['bz'])
-                cell_flag+=1
-            if cell_c_pattern.match(line):
-                cell_cx = float(cell_c_pattern.match(line).groupdict()['cx'])
-                cell_cy = float(cell_c_pattern.match(line).groupdict()['cy'])
-                cell_cz = float(cell_c_pattern.match(line).groupdict()['cz'])
-                cell_flag+=1
-
-            if atomic_kinds_pattern.match(line):
-                akind = atomic_kinds_pattern.match(line).groupdict()['akind']
-                atomic_kinds.append(akind)
-        if print_level_flag == 1:
-            self.print_level = print_level
-            if print_level == 'LOW':
-                raise RuntimeError("please provide cp2k output with higher print level(at least MEDIUM)")
-        
-
-        if cell_flag == 2:
-            self.cell = cell_to_low_triangle(cell_A,cell_B,cell_C,
-                cell_alpha,cell_beta,cell_gamma)
-=======
                 cell_alpha = np.deg2rad(
                     float(cell_angle_pattern.match(line).groupdict()["alpha"])
                 )
@@ -329,28 +257,10 @@
             self.cell = cell_to_low_triangle(
                 cell_A, cell_B, cell_C, cell_alpha, cell_beta, cell_gamma
             )
->>>>>>> c988bc28
         elif cell_flag == 5:
             self.cell = np.asarray(
                 [
                     [cell_ax, cell_ay, cell_az],
-<<<<<<< HEAD
-                    [cell_bx, cell_by, cell_bz], 
-                    [cell_cx, cell_cy, cell_cz]]
-                ).astype('float32')
-        if atomic_kinds:
-            self.atomic_kinds = atomic_kinds
-        #print(self.atomic_kinds)
-            # lx = cell_A
-            # xy = cell_B * np.cos(cell_gamma)
-            # xz = cell_C * np.cos(cell_beta)
-            # ly = cell_B* np.sin(cell_gamma)
-            # yz = (cell_B*cell_C*np.cos(cell_alpha)-xy*xz)/ly
-            # lz = np.sqrt(cell_C**2-xz**2-yz**2)
-            # self.cell = [[lx, 0 , 0],
-            #         [xy, ly, 0 ],
-            #         [xz, yz, lz]]
-=======
                     [cell_bx, cell_by, cell_bz],
                     [cell_cx, cell_cy, cell_cz],
                 ]
@@ -367,7 +277,6 @@
         # self.cell = [[lx, 0 , 0],
         #         [xy, ly, 0 ],
         #         [xz, yz, lz]]
->>>>>>> c988bc28
 
         element_index = -1
         element_dict = OrderedDict()
@@ -375,33 +284,6 @@
         forces_list = []
         for line in force_lines[3:]:
             line_list = line.split()
-<<<<<<< HEAD
-            #print(line_list)
-            if element_dict.get(line_list[1]):
-                element_dict[line_list[1]][1]+=1
-            else:
-                element_index +=1
-                element_dict[line_list[1]]=[element_index,1]
-            atom_types_idx_list.append(element_dict[line_list[1]][0])
-            forces_list.append([float(line_list[3])*AU_TO_EV_EVERY_ANG,
-                float(line_list[4])*AU_TO_EV_EVERY_ANG,
-                float(line_list[5])*AU_TO_EV_EVERY_ANG])
-        #print(atom_types_idx_list)
-        #atom_names=list(element_dict.keys())
-        atom_names=self.atomic_kinds
-        atom_numbs=[]
-        
-        for ii in element_dict.keys():
-            atom_numbs.append(element_dict[ii][1])
-        #print(atom_numbs)
-        info_dict['atom_names'] = atom_names
-        info_dict['atom_numbs'] = atom_numbs
-        info_dict['atom_types'] = np.asarray(atom_types_idx_list)
-        info_dict['print_level'] = self.print_level
-        info_dict['cells'] = np.asarray([self.cell]).astype('float32')
-        info_dict['energies'] = np.asarray([energy]).astype('float32')
-        info_dict['forces'] = np.asarray([forces_list]).astype('float32')
-=======
             # print(line_list)
             if element_dict.get(line_list[1]):
                 element_dict[line_list[1]][1] += 1
@@ -444,7 +326,6 @@
         info_dict["forces"] = np.asarray([forces_list]).astype("float32")
         if virial is not None:
             info_dict["virials"] = np.asarray([virial]).astype("float32")
->>>>>>> c988bc28
         return info_dict
 
     def handle_single_xyz_frame(self, lines):
@@ -487,21 +368,12 @@
         atom_numbs = []
         for ii in atom_names:
             atom_numbs.append(element_dict[ii][1])
-<<<<<<< HEAD
-        #info_dict['atom_names'] = atom_names
-        #info_dict['atom_numbs'] = atom_numbs
-        #info_dict['atom_types'] = np.asarray(atom_types_list)
-        info_dict['coords'] = np.asarray([coords_list]).astype('float32')
-        info_dict['energies'] = np.array([energy]).astype('float32')
-        info_dict['orig']=[0,0,0]
-=======
         # info_dict['atom_names'] = atom_names
         # info_dict['atom_numbs'] = atom_numbs
         # info_dict['atom_types'] = np.asarray(atom_types_list)
         info_dict["coords"] = np.asarray([coords_list]).astype("float32")
         info_dict["energies"] = np.array([energy]).astype("float32")
         info_dict["orig"] = np.zeros(3)
->>>>>>> c988bc28
         return info_dict
 
 
