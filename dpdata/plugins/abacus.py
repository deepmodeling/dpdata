from __future__ import annotations

import os
from typing import TYPE_CHECKING

import numpy as np

import dpdata.abacus.md
import dpdata.abacus.relax
import dpdata.abacus.scf
from dpdata.data_type import Axis, DataType
from dpdata.format import Format
from dpdata.utils import open_file

if TYPE_CHECKING:
    from dpdata.utils import FileType


@Format.register("abacus/stru")
@Format.register("stru")
class AbacusSTRUFormat(Format):
    def from_system(self, file_name, **kwargs):
        return dpdata.abacus.scf.get_frame_from_stru(file_name)

    def to_system(self, data, file_name: FileType, frame_idx=0, **kwargs):
        """Dump the system into ABACUS STRU format file.

        Parameters
        ----------
        data : dict
            System data
        file_name : str
            The output file name
        frame_idx : int
            The index of the frame to dump
        **kwargs : dict
            other parameters
        """
        stru_string = dpdata.abacus.scf.make_unlabeled_stru(
            data=data,
            frame_idx=frame_idx,
            dest_dir=os.path.dirname(file_name),
            **kwargs,
        )
        with open_file(file_name, "w") as fp:
            fp.write(stru_string)


def register_mag_data(data):
    if "spins" in data:
        dt = DataType(
            "spins",
            np.ndarray,
            (Axis.NFRAMES, Axis.NATOMS, 3),
            required=False,
            deepmd_name="spin",
        )
        dpdata.LabeledSystem.register_data_type(dt)
    if "mag_forces" in data:
        dt = DataType(
<<<<<<< HEAD
            "mag_forces", np.ndarray, (Axis.NFRAMES, Axis.NATOMS, 3), required=False,deepmd_name="force_mag"
=======
            "mag_forces",
            np.ndarray,
            (Axis.NFRAMES, Axis.NATOMS, 3),
            required=False,
            deepmd_name="mag_force",
>>>>>>> be0f4145
        )
        dpdata.LabeledSystem.register_data_type(dt)


@Format.register("abacus/scf")
@Format.register("abacus/pw/scf")
@Format.register("abacus/lcao/scf")
class AbacusSCFFormat(Format):
    # @Format.post("rot_lower_triangular")
    def from_labeled_system(self, file_name, **kwargs):
        data = dpdata.abacus.scf.get_frame(file_name)
        register_mag_data(data)
        return data


@Format.register("abacus/md")
@Format.register("abacus/pw/md")
@Format.register("abacus/lcao/md")
class AbacusMDFormat(Format):
    # @Format.post("rot_lower_triangular")
    def from_labeled_system(self, file_name, **kwargs):
        data = dpdata.abacus.md.get_frame(file_name)
        register_mag_data(data)
        return data


@Format.register("abacus/relax")
@Format.register("abacus/pw/relax")
@Format.register("abacus/lcao/relax")
class AbacusRelaxFormat(Format):
    # @Format.post("rot_lower_triangular")
    def from_labeled_system(self, file_name, **kwargs):
        data = dpdata.abacus.relax.get_frame(file_name)
        register_mag_data(data)
        return data<|MERGE_RESOLUTION|>--- conflicted
+++ resolved
@@ -58,15 +58,11 @@
         dpdata.LabeledSystem.register_data_type(dt)
     if "mag_forces" in data:
         dt = DataType(
-<<<<<<< HEAD
-            "mag_forces", np.ndarray, (Axis.NFRAMES, Axis.NATOMS, 3), required=False,deepmd_name="force_mag"
-=======
             "mag_forces",
             np.ndarray,
             (Axis.NFRAMES, Axis.NATOMS, 3),
             required=False,
-            deepmd_name="mag_force",
->>>>>>> be0f4145
+            deepmd_name="force_mag",
         )
         dpdata.LabeledSystem.register_data_type(dt)
 
