--- conflicted
+++ resolved
@@ -1,10 +1,6 @@
-<<<<<<< HEAD
-from typing import TYPE_CHECKING, Generator, List, Optional, Type
-=======
 from __future__ import annotations
 
-from typing import TYPE_CHECKING
->>>>>>> 1d87e823
+from typing import TYPE_CHECKING, Generator, List
 
 import numpy as np
 
@@ -15,6 +11,7 @@
 if TYPE_CHECKING:
     import ase
     from ase.optimize.optimize import Optimizer
+    from ase.io import Trajectory
 
 
 @Format.register("ase/structure")
@@ -114,11 +111,7 @@
         step: int | None = None,
         ase_fmt: str | None = None,
         **kwargs,
-<<<<<<< HEAD
     ) -> Generator["ase.Atoms", None, None]:
-=======
-    ) -> ase.Atoms:
->>>>>>> 1d87e823
         """Convert a ASE supported file to ASE Atoms.
 
         It will finally be converted to MultiSystems.
