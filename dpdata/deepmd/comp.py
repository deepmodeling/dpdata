import glob
import os
import shutil
import warnings

import numpy as np

import dpdata

from .raw import load_type


def _cond_load_data(fname):
    tmp = None
    if os.path.isfile(fname):
        tmp = np.load(fname)
    return tmp


def _load_set(folder, nopbc: bool):
    coords = np.load(os.path.join(folder, "coord.npy"))
    if nopbc:
        cells = np.zeros((coords.shape[0], 3, 3))
    else:
        cells = np.load(os.path.join(folder, "box.npy"))
    eners = _cond_load_data(os.path.join(folder, "energy.npy"))
    forces = _cond_load_data(os.path.join(folder, "force.npy"))
    virs = _cond_load_data(os.path.join(folder, "virial.npy"))
    return cells, coords, eners, forces, virs


def to_system_data(folder, type_map=None, labels=True):
    # data is empty
    data = load_type(folder, type_map=type_map)
    data["orig"] = np.zeros([3])
    if os.path.isfile(os.path.join(folder, "nopbc")):
        data["nopbc"] = True
    sets = sorted(glob.glob(os.path.join(folder, "set.*")))
    all_cells = []
    all_coords = []
    all_eners = []
    all_forces = []
    all_virs = []
    for ii in sets:
        cells, coords, eners, forces, virs = _load_set(ii, data.get("nopbc", False))
        nframes = np.reshape(cells, [-1, 3, 3]).shape[0]
        all_cells.append(np.reshape(cells, [nframes, 3, 3]))
        all_coords.append(np.reshape(coords, [nframes, -1, 3]))
        if eners is not None:
            eners = np.reshape(eners, [nframes])
        if labels:
            if eners is not None and eners.size > 0:
                all_eners.append(np.reshape(eners, [nframes]))
            if forces is not None and forces.size > 0:
                all_forces.append(np.reshape(forces, [nframes, -1, 3]))
            if virs is not None and virs.size > 0:
                all_virs.append(np.reshape(virs, [nframes, 3, 3]))
    data["cells"] = np.concatenate(all_cells, axis=0)
    data["coords"] = np.concatenate(all_coords, axis=0)
    if len(all_eners) > 0:
        data["energies"] = np.concatenate(all_eners, axis=0)
    if len(all_forces) > 0:
        data["forces"] = np.concatenate(all_forces, axis=0)
    if len(all_virs) > 0:
        data["virials"] = np.concatenate(all_virs, axis=0)
    # allow custom dtypes
    if labels:
        for dtype in dpdata.system.LabeledSystem.DTYPES:
            if dtype.name in (
                "atom_numbs",
                "atom_names",
                "atom_types",
                "orig",
                "cells",
                "coords",
                "real_atom_types",
                "real_atom_names",
                "nopbc",
                "energies",
                "forces",
                "virials",
            ):
                # skip as these data contains specific rules
                continue
            if not (len(dtype.shape) and dtype.shape[0] == dpdata.system.Axis.NFRAMES):
                warnings.warn(
                    f"Shape of {dtype.name} is not (nframes, ...), but {dtype.shape}. This type of data will not converted from deepmd/npy format."
                )
                continue
            natoms = data["coords"].shape[1]
            shape = [
                natoms if xx == dpdata.system.Axis.NATOMS else xx
                for xx in dtype.shape[1:]
            ]
            all_data = []
            for ii in sets:
                tmp = _cond_load_data(os.path.join(ii, dtype.name + ".npy"))
                if tmp is not None:
                    all_data.append(np.reshape(tmp, [tmp.shape[0], *shape]))
            if len(all_data) > 0:
                data[dtype.name] = np.concatenate(all_data, axis=0)
    return data


def dump(folder, data, set_size=5000, comp_prec=np.float32, remove_sets=True):
    os.makedirs(folder, exist_ok=True)
    sets = sorted(glob.glob(os.path.join(folder, "set.*")))
    if len(sets) > 0:
        if remove_sets:
            for ii in sets:
                shutil.rmtree(ii)
        else:
            raise RuntimeError(
                "found "
                + str(sets)
                + " in "
                + folder
                + "not a clean deepmd raw dir. please firstly clean set.* then try compress"
            )
    # dump raw
    np.savetxt(os.path.join(folder, "type.raw"), data["atom_types"], fmt="%d")
    np.savetxt(os.path.join(folder, "type_map.raw"), data["atom_names"], fmt="%s")
    # BondOrder System
    if "bonds" in data:
        np.savetxt(
            os.path.join(folder, "bonds.raw"),
            data["bonds"],
            header="begin_atom, end_atom, bond_order",
        )
    if "formal_charges" in data:
        np.savetxt(os.path.join(folder, "formal_charges.raw"), data["formal_charges"])
    # reshape frame properties and convert prec
    nframes = data["cells"].shape[0]
    cells = np.reshape(data["cells"], [nframes, 9]).astype(comp_prec)
    coords = np.reshape(data["coords"], [nframes, -1]).astype(comp_prec)
<<<<<<< HEAD
    if "coords_deltaspin" in data:
        coords_deltaspin = np.reshape(data["coords_deltaspin"], [nframes, -1]).astype(comp_prec)
=======
    coords_deltaspin = np.reshape(data["coords_deltaspin"], [nframes, -1]).astype(
        comp_prec
    )
>>>>>>> 22b12f0b
    eners = None
    forces = None
    virials = None
    force_deltaspin = None
    deltaspin = data["deltaspin"]
    if "energies" in data:
        eners = np.reshape(data["energies"], [nframes]).astype(comp_prec)
    if "forces" in data:
        forces = np.reshape(data["forces"], [nframes, -1]).astype(comp_prec)
    if "force_deltaspin" in data:
        force_deltaspin = np.reshape(data["force_deltaspin"], [nframes, -1]).astype(
            comp_prec
        )
    if "virials" in data:
        virials = np.reshape(data["virials"], [nframes, 9]).astype(comp_prec)
    if "atom_pref" in data:
        atom_pref = np.reshape(data["atom_pref"], [nframes, -1]).astype(comp_prec)
    # dump frame properties: cell, coord, energy, force and virial
    nsets = nframes // set_size
    if set_size * nsets < nframes:
        nsets += 1
    for ii in range(nsets):
        set_stt = ii * set_size
        set_end = (ii + 1) * set_size
        set_folder = os.path.join(folder, "set.%03d" % ii)
        os.makedirs(set_folder)
        np.save(os.path.join(set_folder, "box"), cells[set_stt:set_end])
        if deltaspin is not None:
            np.save(
                os.path.join(set_folder, "coord"), coords_deltaspin[set_stt:set_end]
            )
        else:
            np.save(os.path.join(set_folder, "coord"), coords[set_stt:set_end])
        if eners is not None:
            np.save(os.path.join(set_folder, "energy"), eners[set_stt:set_end])
        if forces is not None:
            if deltaspin is not None:
                np.save(
                    os.path.join(set_folder, "force"), force_deltaspin[set_stt:set_end]
                )
            else:
                np.save(os.path.join(set_folder, "force"), forces[set_stt:set_end])
        if virials is not None:
            np.save(os.path.join(set_folder, "virial"), virials[set_stt:set_end])
        if "atom_pref" in data:
            np.save(os.path.join(set_folder, "atom_pref"), atom_pref[set_stt:set_end])
    try:
        os.remove(os.path.join(folder, "nopbc"))
    except OSError:
        pass
    if data.get("nopbc", False):
        with open(os.path.join(folder, "nopbc"), "w") as fw_nopbc:
            pass
    # allow custom dtypes
    for dtype in dpdata.system.LabeledSystem.DTYPES:
        if dtype.name in (
            "atom_numbs",
            "atom_names",
            "atom_types",
            "orig",
            "cells",
            "coords",
            "real_atom_types",
            "real_atom_names",
            "nopbc",
            "energies",
            "forces",
            "virials",
            "force_deltaspin",
            "coords_deltaspin",
            "deltaspin",
        ):
            # skip as these data contains specific rules
            continue
        if dtype.name not in data:
            continue
        if not (len(dtype.shape) and dtype.shape[0] == dpdata.system.Axis.NFRAMES):
            warnings.warn(
                f"Shape of {dtype.name} is not (nframes, ...), but {dtype.shape}. This type of data will not converted to deepmd/npy format."
            )
            continue
        ddata = np.reshape(data[dtype.name], [nframes, -1]).astype(comp_prec)
        for ii in range(nsets):
            set_stt = ii * set_size
            set_end = (ii + 1) * set_size
            set_folder = os.path.join(folder, "set.%03d" % ii)
            np.save(os.path.join(set_folder, dtype.name), ddata[set_stt:set_end])<|MERGE_RESOLUTION|>--- conflicted
+++ resolved
@@ -133,14 +133,8 @@
     nframes = data["cells"].shape[0]
     cells = np.reshape(data["cells"], [nframes, 9]).astype(comp_prec)
     coords = np.reshape(data["coords"], [nframes, -1]).astype(comp_prec)
-<<<<<<< HEAD
     if "coords_deltaspin" in data:
         coords_deltaspin = np.reshape(data["coords_deltaspin"], [nframes, -1]).astype(comp_prec)
-=======
-    coords_deltaspin = np.reshape(data["coords_deltaspin"], [nframes, -1]).astype(
-        comp_prec
-    )
->>>>>>> 22b12f0b
     eners = None
     forces = None
     virials = None
