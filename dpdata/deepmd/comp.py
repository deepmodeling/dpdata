--- conflicted
+++ resolved
@@ -80,44 +80,6 @@
         data["mag_forces"] = np.concatenate(all_mag_forces, axis=0)
     # allow custom dtypes
     if labels:
-<<<<<<< HEAD
-        for dtype in dpdata.system.LabeledSystem.DTYPES:
-            if dtype.name in (
-                "atom_numbs",
-                "atom_names",
-                "atom_types",
-                "orig",
-                "cells",
-                "coords",
-                "real_atom_types",
-                "real_atom_names",
-                "nopbc",
-                "energies",
-                "forces",
-                "virials",
-                "spin",
-                "mag_forces"
-            ):
-                # skip as these data contains specific rules
-                continue
-            if not (len(dtype.shape) and dtype.shape[0] == dpdata.system.Axis.NFRAMES):
-                warnings.warn(
-                    f"Shape of {dtype.name} is not (nframes, ...), but {dtype.shape}. This type of data will not converted from deepmd/npy format."
-                )
-                continue
-            natoms = data["coords"].shape[1]
-            shape = [
-                natoms if xx == dpdata.system.Axis.NATOMS else xx
-                for xx in dtype.shape[1:]
-            ]
-            all_data = []
-            for ii in sets:
-                tmp = _cond_load_data(os.path.join(ii, dtype.name + ".npy"))
-                if tmp is not None:
-                    all_data.append(np.reshape(tmp, [tmp.shape[0], *shape]))
-            if len(all_data) > 0:
-                data[dtype.name] = np.concatenate(all_data, axis=0)
-=======
         dtypes = dpdata.system.LabeledSystem.DTYPES
     else:
         dtypes = dpdata.system.System.DTYPES
@@ -135,6 +97,8 @@
             "energies",
             "forces",
             "virials",
+            "spins",
+            "mag_forces"
         ):
             # skip as these data contains specific rules
             continue
@@ -154,7 +118,6 @@
                 all_data.append(np.reshape(tmp, [tmp.shape[0], *shape]))
         if len(all_data) > 0:
             data[dtype.name] = np.concatenate(all_data, axis=0)
->>>>>>> 976cf16a
     return data
 
 
