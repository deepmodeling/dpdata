from __future__ import annotations

import os
import re
import warnings

import numpy as np

from dpdata.utils import open_file

from ..unit import EnergyConversion, LengthConversion, PressureConversion

bohr2ang = LengthConversion("bohr", "angstrom").value()
ry2ev = EnergyConversion("rydberg", "eV").value()
kbar2evperang3 = PressureConversion("kbar", "eV/angstrom^3").value()

ABACUS_STRU_KEYS = [
    "ATOMIC_SPECIES",
    "NUMERICAL_ORBITAL",
    "LATTICE_CONSTANT",
    "LATTICE_VECTORS",
    "ATOMIC_POSITIONS",
    "NUMERICAL_DESCRIPTOR",
    "PAW_FILES",
]


def CheckFile(ifile):
    if not os.path.isfile(ifile):
        print(f"Can not find file {ifile}")
        return False
    return True


def get_block(lines, keyword, skip=0, nlines=None):
    ret = []
    found = False
    if not nlines:
        nlines = 1e6
    for idx, ii in enumerate(lines):
        if keyword in ii:
            found = True
            blk_idx = idx + 1 + skip
            line_idx = 0
            while len(re.split(r"\s+", lines[blk_idx])) == 0:
                blk_idx += 1
            while line_idx < nlines and blk_idx != len(lines):
                if len(re.split(r"\s+", lines[blk_idx])) == 0 or lines[blk_idx] == "":
                    blk_idx += 1
                    continue
                ret.append(lines[blk_idx])
                blk_idx += 1
                line_idx += 1
            break
    if not found:
        return None
    return ret


def get_stru_block(lines, keyword):
    # return the block of lines after keyword in STRU file, and skip the blank lines

    def clean_comment(line):
        return re.split("[#]", line)[0]

    ret = []
    found = False
    for i in range(len(lines)):
        if clean_comment(lines[i]).strip() == keyword:
            found = True
            for j in range(i + 1, len(lines)):
                if clean_comment(lines[j]).strip() == "":
                    continue
                elif clean_comment(lines[j]).strip() in ABACUS_STRU_KEYS:
                    break
                else:
                    ret.append(clean_comment(lines[j]))
    if not found:
        return None
    return ret


def get_geometry_in(fname, inlines):
    geometry_path_in = os.path.join(fname, "STRU")
    for line in inlines:
        if "stru_file" in line and "stru_file" == line.split()[0]:
            atom_file = line.split()[1]
            geometry_path_in = os.path.join(fname, atom_file)
            break
    return geometry_path_in


def get_path_out(fname, inlines):
    path_out = os.path.join(fname, "OUT.ABACUS/running_scf.log")
    for line in inlines:
        if "suffix" in line and "suffix" == line.split()[0]:
            suffix = line.split()[1]
            path_out = os.path.join(fname, f"OUT.{suffix}/running_scf.log")
            break
    return path_out


def get_cell(geometry_inlines):
    cell_lines = get_stru_block(geometry_inlines, "LATTICE_VECTORS")
    celldm_lines = get_stru_block(geometry_inlines, "LATTICE_CONSTANT")

    celldm = float(celldm_lines[0].split()[0]) * bohr2ang  # lattice const is in Bohr
    cell = []
    for ii in range(3):
        cell.append([float(jj) for jj in cell_lines[ii].split()[0:3]])
    cell = celldm * np.array(cell)
    return celldm, cell


def parse_stru_pos(pos_line):
    """Parses a line from the atom position block in a structure file.

    The content in atom position block can include:
    - `m` or NO key word: Three numbers (0 or 1) controlling atom movement in geometry relaxation calculations.
    - `v`, `vel`, or `velocity`: Three components of initial velocity of atoms in geometry relaxation calculations.
    - `mag` or `magmom`: Start magnetization for each atom. Can be one number (colinear) or three numbers (non-colinear).
    - `angle1`: In non-colinear case, angle between c-axis and real spin (in degrees).
    - `angle2`: In non-colinear case, angle between a-axis and real spin projection in ab-plane (in degrees).
    - `cs` or `constrain`: Three numbers (0 or 1) controlling the spin constraint of the atom.
    - `lambda`: Three numbers controlling the lambda of the atom.

    Parameters
    ----------
    pos_line : A line from the atom position block.

    Returns
    -------
    tuple: A tuple containing:
          - pos (list of float): The position coordinates.
          - move (list of int or None): Movement control values.
          - velocity (list of float or None): Initial velocity components.
          - magmom (float, list of float, or None): Magnetization values.
          - angle1 (float or None): Angle1 value.
          - angle2 (float or None): Angle2 value.
          - constrain (list of bool or None): Spin constraint values.
          - lambda1 (float, list of float, or None): Lambda values.

        e.g.:
        ```
        Fe
        1.0
        2
        0.0 0.0 0.0 m 0 0 0 mag 1.0 angle1 90 angle2 0 cs 0 0 0
        0.5 0.5 0.5 m 1 1 1 mag 1.0 angle1 90 angle2 180
        ```
    """
    pos_line = pos_line.split("#")[0]  # remove comments
    sline = pos_line.split()
    pos = [float(i) for i in sline[:3]]
    move = None
    velocity = None
    magmom = None
    angle1 = None
    angle2 = None
    constrain = None
    lambda1 = None
    if len(sline) > 3:
        mag_list = None
        velocity_list = None
        move_list = []
        angle1_list = None
        angle2_list = None
        constrain_list = None
        lambda_list = None
        label = "move"
        for i in range(3, len(sline)):
            # firstly read the label
            if sline[i] == "m":
                label = "move"
            elif sline[i] in ["v", "vel", "velocity"]:
                label = "velocity"
                velocity_list = []
            elif sline[i] in ["mag", "magmom"]:
                label = "magmom"
                mag_list = []
            elif sline[i] == "angle1":
                label = "angle1"
                angle1_list = []
            elif sline[i] == "angle2":
                label = "angle2"
                angle2_list = []
            elif sline[i] in ["constrain", "sc"]:
                label = "constrain"
                constrain_list = []
            elif sline[i] in ["lambda"]:
                label = "lambda"
                lambda_list = []

            # the read the value to the list
            elif label == "move":
                move_list.append(int(sline[i]))
            elif label == "velocity":
                velocity_list.append(float(sline[i]))
            elif label == "magmom":
                mag_list.append(float(sline[i]))
            elif label == "angle1":
                angle1_list.append(float(sline[i]))
            elif label == "angle2":
                angle2_list.append(float(sline[i]))
            elif label == "constrain":
                constrain_list.append(bool(int(sline[i])))
            elif label == "lambda":
                lambda_list.append(float(sline[i]))

        if move_list is not None and len(move_list) > 0:
            if len(move_list) == 3:
                move = move_list
            else:
                raise RuntimeError(f"Invalid setting of move: {pos_line}")

        if velocity_list is not None:
            if len(velocity_list) == 3:
                velocity = velocity_list
            else:
                raise RuntimeError(f"Invalid setting of velocity: {pos_line}")

        if mag_list is not None:
            if len(mag_list) == 3:
                magmom = mag_list
            elif len(mag_list) == 1:
                magmom = mag_list[0]
            else:
                raise RuntimeError(f"Invalid magnetic moment {pos_line}")

        if angle1_list is not None:
            if len(angle1_list) == 1:
                angle1 = angle1_list[0]
            else:
                raise RuntimeError(f"Invalid angle1 {pos_line}")

        if angle2_list is not None:
            if len(angle2_list) == 1:
                angle2 = angle2_list[0]
            else:
                raise RuntimeError(f"Invalid angle2 {pos_line}")

        if constrain_list is not None:
            if len(constrain_list) == 3:
                constrain = constrain_list
            elif len(constrain_list) == 1:
                constrain = constrain_list[0]
            else:
                raise RuntimeError(f"Invalid constrain {pos_line}")

        if lambda_list is not None:
            if len(lambda_list) == 3:
                lambda1 = lambda_list
            elif len(lambda_list) == 1:
                lambda1 = lambda_list[0]
            else:
                raise RuntimeError(f"Invalid lambda {pos_line}")

    return pos, move, velocity, magmom, angle1, angle2, constrain, lambda1


def get_coords(celldm, cell, geometry_inlines, inlines=None):
    coords_lines = get_stru_block(geometry_inlines, "ATOMIC_POSITIONS")
    # assuming that ATOMIC_POSITIONS is at the bottom of the STRU file
    coord_type = coords_lines[0].split()[0].lower()  # cartisan or direct
    atom_names = []  # element abbr in periodic table
    atom_types = []  # index of atom_names of each atom in the geometry
    atom_numbs = []  # of atoms for each element
    coords = []  # coordinations of atoms
    move = []  # move flag of each atom
    velocity = []  # velocity of each atom
    mag = []  # magnetic moment of each atom
    angle1 = []  # angle1 of each atom
    angle2 = []  # angle2 of each atom
    sc = []  # spin constraint flag of each atom
    lambda_ = []  # lambda of each atom

    ntype = get_nele_from_stru(geometry_inlines)
    line_idx = 1  # starting line of first element
    for it in range(ntype):
        atom_names.append(coords_lines[line_idx].split()[0])
        line_idx += 2
        atom_numbs.append(int(coords_lines[line_idx].split()[0]))
        line_idx += 1
        for iline in range(atom_numbs[it]):
            pos, imove, ivelocity, imagmom, iangle1, iangle2, iconstrain, ilambda1 = (
                parse_stru_pos(coords_lines[line_idx])
            )
            xyz = np.array(pos)
            if coord_type == "cartesian":
                xyz = xyz * celldm
            elif coord_type == "direct":
                tmp = np.matmul(xyz, cell)
                xyz = tmp
            else:
                print(f"coord_type = {coord_type}")
                raise RuntimeError(
                    "Input coordination type is invalid.\n Only direct and cartesian are accepted."
                )
            coords.append(xyz)
            atom_types.append(it)

            move.append(imove)
            velocity.append(ivelocity)
            mag.append(imagmom)
            angle1.append(iangle1)
            angle2.append(iangle2)
            sc.append(iconstrain)
            lambda_.append(ilambda1)

            line_idx += 1
    coords = np.array(coords)  # need transformation!!!
    atom_types = np.array(atom_types)
    return atom_names, atom_numbs, atom_types, coords


def get_energy(outlines):
    Etot = None
    for line in reversed(outlines):
        if "final etot is" in line:
            Etot = float(line.split()[-2])  # in eV
            return Etot, True
        elif "convergence has NOT been achieved!" in line:
            return Etot, False
        elif "convergence has not been achieved" in line:
            return Etot, False

    return Etot, False


def collect_force(outlines):
    force = []
    for i, line in enumerate(outlines):
        if "TOTAL-FORCE (eV/Angstrom)" in line:
            value_pattern = re.compile(
                r"^\s*[A-Z][a-z]?[1-9][0-9]*\s+[-+]?[0-9]*\.?[0-9]+([eE][-+]?[0-9]+)?\s+[-+]?[0-9]*\.?[0-9]+([eE][-+]?[0-9]+)?\s+[-+]?[0-9]*\.?[0-9]+([eE][-+]?[0-9]+)?\s*$"
            )
            j = i
            # find the first line of force
            noforce = False
            while not value_pattern.match(outlines[j]):
                j += 1
                if (
                    j >= i + 10
                ):  # if can not find the first line of force in 10 lines, then stop
                    warnings.warn("Warning: can not find the first line of force")
                    noforce = True
                    break
            if noforce:
                break

            force.append([])
            while value_pattern.match(outlines[j]):
                force[-1].append([float(ii) for ii in outlines[j].split()[1:4]])
                j += 1
    return force  # only return the last force


def get_force(outlines, natoms):
    force = collect_force(outlines)
    if len(force) == 0:
        return None
    else:
        return np.array(force[-1])  # only return the last force


def collect_stress(outlines):
    stress = []
    for i, line in enumerate(outlines):
        if "TOTAL-STRESS (KBAR)" in line:
            value_pattern = re.compile(
                r"^\s*[-+]?[0-9]*\.?[0-9]+([eE][-+]?[0-9]+)?\s+[-+]?[0-9]*\.?[0-9]+([eE][-+]?[0-9]+)?\s+[-+]?[0-9]*\.?[0-9]+([eE][-+]?[0-9]+)?\s*$"
            )
            j = i
            nostress = False
            while not value_pattern.match(outlines[j]):
                j += 1
                if (
                    j >= i + 10
                ):  # if can not find the first line of stress in 10 lines, then stop
                    warnings.warn("Warning: can not find the first line of stress")
                    nostress = True
                    break
            if nostress:
                break

            stress.append([])
            while value_pattern.match(outlines[j]):
                stress[-1].append(
                    list(map(lambda x: float(x), outlines[j].split()[0:3]))
                )
                j += 1
    return stress


def get_stress(outlines):
    stress = collect_stress(outlines)
    if len(stress) == 0:
        return None
    else:
        return np.array(stress[-1]) * kbar2evperang3  # only return the last stress


def get_mag_force(outlines):
    """Read atomic magmom and magnetic force from OUT.ABACUS/running_scf.log.

    Returns
    -------
    magmom: list of list of atomic magnetic moments (three dimensions: ION_STEP * NATOMS * 1/3)
    magforce: list of list of atomic magnetic forces (three dimensions: ION_STEP * NATOMS * 1/3)
    e.g.:
    -------------------------------------------------------------------------------------------
    Total Magnetism (uB)
    -------------------------------------------------------------------------------------------
        Fe         0.0000000001         0.0000000000         3.0000000307
        Fe        -0.0000000000        -0.0000000000         3.0000001151
    -------------------------------------------------------------------------------------------
    -------------------------------------------------------------------------------------------
    Magnetic force (eV/uB)
    -------------------------------------------------------------------------------------------
        Fe         0.0000000000         0.0000000000        -1.2117698671
        Fe         0.0000000000         0.0000000000        -1.2117928796
    -------------------------------------------------------------------------------------------

    """
    mags = []
    magforces = []
    for i, line in enumerate(outlines):
        if "Total Magnetism (uB)" in line:
            j = i + 2
            mag = []
            while "-------------------------" not in outlines[j]:
                mag.append([float(ii) for ii in outlines[j].split()[1:]])
                j += 1
            mags.append(mag)
        if "Magnetic force (eV/uB)" in line:
            j = i + 2
            magforce = []
            while "-------------------------" not in outlines[j]:
                magforce.append([float(ii) for ii in outlines[j].split()[1:]])
                j += 1
            magforces.append(magforce)
    return np.array(mags), np.array(magforces)


def get_frame(fname):
    data = {
        "atom_names": [],
        "atom_numbs": [],
        "atom_types": [],
        "cells": np.array([]),
        "coords": np.array([]),
        "energies": np.array([]),
        "forces": np.array([]),
    }

    if isinstance(fname, str):
        # if the input parameter is only one string, it is assumed that it is the
        # base directory containing INPUT file;
        path_in = os.path.join(fname, "INPUT")
    else:
        raise RuntimeError("invalid input")

    if not CheckFile(path_in):
        return data

    with open_file(path_in) as fp:
        inlines = fp.read().split("\n")

    geometry_path_in = get_geometry_in(fname, inlines)
    path_out = get_path_out(fname, inlines)
    if not (CheckFile(geometry_path_in) and CheckFile(path_out)):
        return data

    with open_file(geometry_path_in) as fp:
        geometry_inlines = fp.read().split("\n")
    with open_file(path_out) as fp:
        outlines = fp.read().split("\n")

    celldm, cell = get_cell(geometry_inlines)
    atom_names, natoms, types, coords = get_coords(
        celldm, cell, geometry_inlines, inlines
    )
    magmom, magforce = get_mag_force(outlines)
    if len(magmom) > 0:
        magmom = magmom[-1:]
    if len(magforce) > 0:
        magforce = magforce[-1:]

    data["atom_names"] = atom_names
    data["atom_numbs"] = natoms
    data["atom_types"] = types

    energy, converge = get_energy(outlines)
    if not converge:
        return data
    force = get_force(outlines, natoms)
    stress = get_stress(outlines)
    if stress is not None:
        stress *= np.abs(np.linalg.det(cell))

    data["cells"] = cell[np.newaxis, :, :]
    data["coords"] = coords[np.newaxis, :, :]
    data["energies"] = np.array(energy)[np.newaxis]
    data["forces"] = np.empty((0,)) if force is None else force[np.newaxis, :, :]
    if stress is not None:
        data["virials"] = stress[np.newaxis, :, :]
    data["orig"] = np.zeros(3)

    if len(magmom) > 0:
        data["spins"] = magmom
    if len(magforce) > 0:
        data["mag_forces"] = magforce
    # print("atom_names = ", data['atom_names'])
    # print("natoms = ", data['atom_numbs'])
    # print("types = ", data['atom_types'])
    # print("cells = ", data['cells'])
    # print("coords = ", data['coords'])
    # print("energy = ", data['energies'])
    # print("force = ", data['forces'])
    # print("virial = ", data['virials'])
    return data


def get_nele_from_stru(geometry_inlines):
    key_words_list = [
        "ATOMIC_SPECIES",
        "NUMERICAL_ORBITAL",
        "LATTICE_CONSTANT",
        "LATTICE_VECTORS",
        "ATOMIC_POSITIONS",
        "NUMERICAL_DESCRIPTOR",
    ]
    keyword_sequence = []
    keyword_line_index = []
    for iline, line in enumerate(geometry_inlines):
        if line.split() == []:
            continue
        for keyword in key_words_list:
            if keyword in line and keyword == line.split()[0]:
                keyword_sequence.append(keyword)
                keyword_line_index.append(iline)
    assert len(keyword_line_index) == len(keyword_sequence)
    assert len(keyword_sequence) > 0
    keyword_line_index.append(len(geometry_inlines))

    nele = 0
    for idx, keyword in enumerate(keyword_sequence):
        if keyword == "ATOMIC_SPECIES":
            for iline in range(
                keyword_line_index[idx] + 1, keyword_line_index[idx + 1]
            ):
                if len(re.split(r"\s+", geometry_inlines[iline])) >= 3:
                    nele += 1
    return nele


def get_frame_from_stru(fname):
    assert isinstance(fname, str)
    with open_file(fname) as fp:
        geometry_inlines = fp.read().split("\n")
    nele = get_nele_from_stru(geometry_inlines)
    inlines = [f"ntype {nele}"]
    celldm, cell = get_cell(geometry_inlines)
    atom_names, natoms, types, coords = get_coords(
        celldm, cell, geometry_inlines, inlines
    )
    data = {}
    data["atom_names"] = atom_names
    data["atom_numbs"] = natoms
    data["atom_types"] = types
    data["cells"] = cell[np.newaxis, :, :]
    data["coords"] = coords[np.newaxis, :, :]
    data["orig"] = np.zeros(3)

    return data


def make_unlabeled_stru(
    data,
    frame_idx,
    pp_file=None,
    numerical_orbital=None,
    numerical_descriptor=None,
    mass=None,
    move=None,
    velocity=None,
    mag=None,
    angle1=None,
    angle2=None,
    sc=None,
    lambda_=None,
    link_file=False,
    dest_dir=None,
    **kwargs,
):
    """Make an unlabeled STRU file from a dictionary.

    Parameters
    ----------
    data : dict
        System data
    frame_idx : int
        The index of the frame to dump
    pp_file : list of string or dict, optional
        List of pseudo potential files, or a dictionary of pseudo potential files for each atomnames
    numerical_orbital : list of string or dict, optional
        List of orbital files, or a dictionary of orbital files for each atomnames
    numerical_descriptor : str, optional
        numerical descriptor file
    mass : list of float, optional
        List of atomic masses
    move : list of list of bool, optional
        List of the move flag of each xyz direction of each atom
    velocity : list of list of float, optional
        List of the velocity of each xyz direction of each atom
    mag : list of (list of float or float), optional
        List of the magnetic moment of each atom, can be a list of three floats or one float
        For noncollinear, three floats are the xyz component of the magnetic moment.
        For collinear, one float is the norm of the magnetic moment.
    angle1 : list of float, optional
        List of the angle1 of each atom. For noncollinear calculation, it is the angle between the magnetic moment and the z-axis.
    angle2 : list of float, optional
        List of the angle2 of each atom. For noncollinear calculation, it is the angle between the projection of magnetic moment on xy plane and the x-axis.
    sc : list of (bool or list of 3 bool), optional
        List of the spin constraint flag of each atom. Each element can be a bool or a list of three bools or None.
    lambda_ : list of (float or list of 3 float), optional
        List of the lambda of each atom. Each element can be a float or a list of three floats.
    link_file : bool, optional
        Whether to link the pseudo potential files and orbital files in the STRU file.
        If True, then only filename will be written in the STRU file, and make a soft link to the real file.
    dest_dir : str, optional
        The destination directory to make the soft link of the pseudo potential files and orbital files.
    For velocity, mag, angle1, angle2, sc, and lambda_, if the value is None, then the corresponding information will not be written.
    ABACUS support defining "mag" and "angle1"/"angle2" at the same time, and in this case, the "mag" only define the norm of the magnetic moment, and "angle1" and "angle2" define the direction of the magnetic moment.
    If data has spins, then it will be written as mag to STRU file; while if mag is passed at the same time, then mag will be used.
    """

    def _link_file(dest_dir, src_file):
        if not os.path.isfile(src_file):
            print(f"ERROR: link_file: {src_file} is not a file.")
            return False
        src_file = os.path.abspath(src_file)
        if not os.path.isdir(dest_dir):
            os.makedirs(dest_dir)
        dest_file = os.path.join(dest_dir, os.path.basename(src_file))
        if os.path.isfile(dest_file):
            if os.path.samefile(src_file, dest_file):
                return True
            else:
                os.remove(dest_file)
        os.symlink(src_file, dest_file)
        return True

    def ndarray2list(i):
        if isinstance(i, np.ndarray):
            return i.tolist()
        else:
            return i

    if link_file and dest_dir is None:
        print(
            "WARNING: make_unlabeled_stru: link_file is True, but dest_dir is None. Will write the filename to STRU but not making soft link."
        )
    if dest_dir is not None and dest_dir.strip() == "":
        dest_dir = "."

    if mag is None and data.get("spins") is not None and len(data["spins"]) > 0:
        mag = data["spins"][frame_idx]

    atom_numbs = sum(data["atom_numbs"])
    for key in [move, velocity, mag, angle1, angle2, sc, lambda_]:
        if key is not None:
            if (
                not isinstance(ndarray2list(key), (list, tuple))
                and len(key) != atom_numbs
            ):
                key_name = [name for name, value in locals().items() if value is key][0]
                print(
                    f"ERROR: make_unlabeled_stru: the length of '{key_name}' ({len(key)}) should be equal to the number of atom number ({atom_numbs})."
                )
                return ""

    # ATOMIC_SPECIES block
    out = "ATOMIC_SPECIES\n"
    if pp_file is not None:
        pp_file = ndarray2list(pp_file)
        ppfiles = None
<<<<<<< HEAD
        if isinstance(pp_file,(list, tuple)):
            if len(pp_file) != len(data["atom_names"]):
                raise RuntimeError("ERROR: make_unlabeled_stru: pp_file length is not equal to the number of atom types")
=======
        if isinstance(pp_file, (list, tuple)):
            assert (
                len(pp_file) == len(data["atom_names"])
            ), "ERROR: make_unlabeled_stru: pp_file length is not equal to the number of atom types"
>>>>>>> aba74b21
            ppfiles = pp_file
        elif isinstance(pp_file, dict):
            for iele in data["atom_names"]:
                if iele not in pp_file:
                    raise RuntimeError(
                        f"ERROR: make_unlabeled_stru: pp_file does not contain {iele}"
                    )
            ppfiles = [
                pp_file[data["atom_names"][i]] for i in range(len(data["atom_names"]))
            ]
        else:
            raise RuntimeError(f"ERROR: invalid pp_file: {pp_file}")
    else:
        ppfiles = None

    for iele in range(len(data["atom_names"])):
        if data["atom_numbs"][iele] == 0:
            continue
        out += data["atom_names"][iele] + " "
        if mass is not None:
            out += f"{mass[iele]:.3f} "
        else:
            out += "1 "
        if ppfiles is not None:
            ipp_file = ppfiles[iele]
            if ipp_file is not None:
                if not link_file:
                    out += ipp_file
                else:
                    out += os.path.basename(ipp_file.rstrip("/"))
                    if dest_dir is not None:
                        _link_file(dest_dir, ipp_file)
        out += "\n"
    out += "\n"

    # NUMERICAL_ORBITAL block
    if numerical_orbital is not None:
        numerical_orbital = ndarray2list(numerical_orbital)
        orbfiles = []
        if isinstance(numerical_orbital, (list, tuple)):
<<<<<<< HEAD
            if len(numerical_orbital) != len(data["atom_names"]):
                raise RuntimeError("ERROR: make_unlabeled_stru: numerical_orbital length is not equal to the number of atom types")
            orbfiles = [numerical_orbital[i] for i in range(len(data["atom_names"])) if data["atom_numbs"][i] != 0]
=======
            assert (
                len(numerical_orbital) == len(data["atom_names"])
            ), "ERROR: make_unlabeled_stru: numerical_orbital length is not equal to the number of atom types"
            orbfiles = [
                numerical_orbital[i]
                for i in range(len(data["atom_names"]))
                if data["atom_numbs"][i] != 0
            ]
>>>>>>> aba74b21
        elif isinstance(numerical_orbital, dict):
            for iele in data["atom_names"]:
                if iele not in numerical_orbital:
                    raise RuntimeError(
                        f"ERROR: make_unlabeled_stru: numerical_orbital does not contain {iele}"
                    )
            orbfiles = [
                numerical_orbital[data["atom_names"][i]]
                for i in range(len(data["atom_names"]))
                if data["atom_numbs"][i] != 0
            ]
        else:
            raise RuntimeError(f"ERROR: invalid numerical_orbital: {numerical_orbital}")

        out += "NUMERICAL_ORBITAL\n"
        for iorb in orbfiles:
            if not link_file:
                out += iorb
            else:
                out += os.path.basename(iorb.rstrip("/"))
                if dest_dir is not None:
                    _link_file(dest_dir, iorb)
            out += "\n"
        out += "\n"

    # deepks block
    if numerical_descriptor is not None:
        assert isinstance(numerical_descriptor, str)
        if not link_file:
            out += f"NUMERICAL_DESCRIPTOR\n{numerical_descriptor}\n"
        else:
            out += f"NUMERICAL_DESCRIPTOR\n{os.path.basename(numerical_descriptor)}\n"
            if dest_dir is not None:
                _link_file(dest_dir, numerical_descriptor)
        out += "\n"

    # LATTICE_CONSTANT and LATTICE_VECTORS block
    out += "LATTICE_CONSTANT\n"
    out += str(1 / bohr2ang) + "\n\n"

    out += "LATTICE_VECTORS\n"
    for ix in range(3):
        for iy in range(3):
            out += str(data["cells"][frame_idx][ix][iy]) + " "
        out += "\n"
    out += "\n"

    # ATOMIC_POSITIONS block
    out += "ATOMIC_POSITIONS\n"
    out += "Cartesian    # Cartesian(Unit is LATTICE_CONSTANT)\n"
    # ret += "\n"
    natom_tot = 0  # in for loop, it is also the atom index
    for iele in range(len(data["atom_names"])):
        if data["atom_numbs"][iele] == 0:
            continue
        out += data["atom_names"][iele] + "\n"
        out += "0.0\n"
        out += str(data["atom_numbs"][iele]) + "\n"
        for iatom in range(data["atom_numbs"][iele]):
            iatomtype = np.nonzero(data["atom_types"] == iele)[0][iatom]
            iout = f"{data['coords'][frame_idx][iatomtype, 0]:.12f} {data['coords'][frame_idx][iatomtype, 1]:.12f} {data['coords'][frame_idx][iatomtype, 2]:.12f}"
            # add flags for move, velocity, mag, angle1, angle2, and sc
            if move is not None:
                if (
                    isinstance(ndarray2list(move[natom_tot]), (list, tuple))
                    and len(move[natom_tot]) == 3
                ):
                    iout += " " + " ".join(
                        ["1" if ii else "0" for ii in move[natom_tot]]
                    )
                elif isinstance(ndarray2list(move[natom_tot]), (int, float, bool)):
                    iout += " 1 1 1" if move[natom_tot] else " 0 0 0"
            else:
                iout += " 1 1 1"

            if (
                velocity is not None
                and isinstance(ndarray2list(velocity[natom_tot]), (list, tuple))
                and len(velocity[natom_tot]) == 3
            ):
                iout += " v " + " ".join([f"{ii:.12f}" for ii in velocity[natom_tot]])

            if mag is not None:
                if isinstance(ndarray2list(mag[natom_tot]), (list, tuple)) and len(
                    mag[natom_tot]
                ) in [1, 3]:
                    iout += " mag " + " ".join([f"{ii:.12f}" for ii in mag[natom_tot]])
                elif isinstance(ndarray2list(mag[natom_tot]), (int, float)):
                    iout += " mag " + f"{mag[natom_tot]:.12f}"

            if angle1 is not None and isinstance(
                ndarray2list(angle1[natom_tot]), (int, float)
            ):
                iout += " angle1 " + f"{angle1[natom_tot]:.12f}"

            if angle2 is not None and isinstance(
                ndarray2list(angle2[natom_tot]), (int, float)
            ):
                iout += " angle2 " + f"{angle2[natom_tot]:.12f}"

            if sc is not None:
                if isinstance(ndarray2list(sc[natom_tot]), (list, tuple)) and len(
                    sc[natom_tot]
                ) in [1, 3]:
                    iout += " sc " + " ".join(
                        ["1" if ii else "0" for ii in sc[natom_tot]]
                    )
                elif isinstance(ndarray2list(sc[natom_tot]), (int, float, bool)):
                    iout += " sc " + "1" if sc[natom_tot] else "0"

            if lambda_ is not None:
                if isinstance(ndarray2list(lambda_[natom_tot]), (list, tuple)) and len(
                    lambda_[natom_tot]
                ) in [1, 3]:
                    iout += " lambda " + " ".join(
                        [f"{ii:.12f}" for ii in lambda_[natom_tot]]
                    )
                elif isinstance(ndarray2list(lambda_[natom_tot]), (int, float)):
                    iout += " lambda " + f"{lambda_[natom_tot]:.12f}"

            out += iout + "\n"
            natom_tot += 1
    assert natom_tot == sum(data["atom_numbs"])
    return out


# if __name__ == "__main__":
#    path = "/home/lrx/work/12_ABACUS_dpgen_interface/dpdata/dpdata/tests/abacus.scf"
#    data = get_frame(path)<|MERGE_RESOLUTION|>--- conflicted
+++ resolved
@@ -685,16 +685,9 @@
     if pp_file is not None:
         pp_file = ndarray2list(pp_file)
         ppfiles = None
-<<<<<<< HEAD
         if isinstance(pp_file,(list, tuple)):
             if len(pp_file) != len(data["atom_names"]):
                 raise RuntimeError("ERROR: make_unlabeled_stru: pp_file length is not equal to the number of atom types")
-=======
-        if isinstance(pp_file, (list, tuple)):
-            assert (
-                len(pp_file) == len(data["atom_names"])
-            ), "ERROR: make_unlabeled_stru: pp_file length is not equal to the number of atom types"
->>>>>>> aba74b21
             ppfiles = pp_file
         elif isinstance(pp_file, dict):
             for iele in data["atom_names"]:
@@ -735,20 +728,9 @@
         numerical_orbital = ndarray2list(numerical_orbital)
         orbfiles = []
         if isinstance(numerical_orbital, (list, tuple)):
-<<<<<<< HEAD
             if len(numerical_orbital) != len(data["atom_names"]):
                 raise RuntimeError("ERROR: make_unlabeled_stru: numerical_orbital length is not equal to the number of atom types")
             orbfiles = [numerical_orbital[i] for i in range(len(data["atom_names"])) if data["atom_numbs"][i] != 0]
-=======
-            assert (
-                len(numerical_orbital) == len(data["atom_names"])
-            ), "ERROR: make_unlabeled_stru: numerical_orbital length is not equal to the number of atom types"
-            orbfiles = [
-                numerical_orbital[i]
-                for i in range(len(data["atom_names"]))
-                if data["atom_numbs"][i] != 0
-            ]
->>>>>>> aba74b21
         elif isinstance(numerical_orbital, dict):
             for iele in data["atom_names"]:
                 if iele not in numerical_orbital:
