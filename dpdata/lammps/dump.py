--- conflicted
+++ resolved
@@ -196,7 +196,6 @@
             if cc >= begin and (cc - begin) % step == 0:
                 buff.append(line)
 
-<<<<<<< HEAD
 def get_spin_keys(inputfile):
     # raed input file and get the keys for spin info in dump
     # 1. find the index of "compute X X X sp spx spy spz ..." in the input file
@@ -215,12 +214,6 @@
     return None
 
 def get_spin(lines,spin_keys):
-=======
-
-def get_spin(lines):
-    blk, head = _get_block(lines, "ATOMS")
-    heads = head.split()
->>>>>>> ee66f228
     """
     the spin info is stored in sp, spx, spy, spz or spin_keys, which is the spin norm and the spin vector
     spin_keys may be like: c_spin[1], c_spin[2], c_spin[3], c_spin[4]
@@ -231,12 +224,7 @@
     heads = head.split()
     
     key1 = ["sp", "spx", "spy", "spz"]
-<<<<<<< HEAD
     
-=======
-    key2 = ["c_spin[1]", "c_spin[2]", "c_spin[3]", "c_spin[4]"]
-
->>>>>>> ee66f228
     # check if head contains spin info
     if all(i in heads for i in key1):
         key = key1
@@ -265,12 +253,7 @@
     id, spin = zip(*sorted(zip(id, spin)))
     return np.array(spin)
 
-<<<<<<< HEAD
 def system_data(lines, type_map=None, type_idx_zero=True, unwrap=False, input_name=None):
-=======
-
-def system_data(lines, type_map=None, type_idx_zero=True, unwrap=False):
->>>>>>> ee66f228
     array_lines = split_traj(lines)
     lines = array_lines[0]
     system = {}
@@ -312,13 +295,7 @@
             if spin is not None:
                 system["spins"].append(spin[idx])
             else:
-<<<<<<< HEAD
                 warnings.warn(f"Warning: spin info is not found in frame {ii}, remove spin info.")
-=======
-                print(
-                    f"Warning: spin info is not found in frame {ii}, remove spin info."
-                )
->>>>>>> ee66f228
                 system.pop("spins")
                 has_spin = False
     if has_spin:
