import os
import unittest

from context import dpdata
from comp_sys import CompSys, IsPBC

try:
    from pymatgen.core import Structure  # noqa: F401

    exist_module = True
except Exception:
    exist_module = False


@unittest.skipIf(not exist_module, "skip pymatgen")
class TestFormPytmatgen(unittest.TestCase, CompSys, IsPBC):
    def setUp(self):
<<<<<<< HEAD
        structure= Structure.from_file(os.path.join('poscars','POSCAR.P42nmc'))
        self.system_1 = dpdata.System(structure,fmt='pymatgen/structure')
        self.system_2 = dpdata.System(os.path.join('poscars','POSCAR.P42nmc'),fmt='poscar')
        self.places = 6
        self.e_places = 6
        self.f_places = 6
        self.v_places = 6
=======
        structure = Structure.from_file(os.path.join("poscars", "POSCAR.P42nmc"))
        self.system_1 = dpdata.System(structure, fmt="pymatgen/structure")
        self.system_2 = dpdata.System(
            os.path.join("poscars", "POSCAR.P42nmc"), fmt="poscar"
        )
        self.system_1_cell = self.system_1["cells"][0]
        self.system_2_cell = self.system_2["cells"][0]
        self.system_1_coords = self.system_1["coords"][0]
        self.system_2_coords = self.system_2["coords"][0]
        self.places = 6

    def test_all(self):
        self.assertEqual(self.system_1["atom_names"], self.system_2["atom_names"])
        self.assertAlmostEqual(self.system_1["atom_numbs"], self.system_2["atom_numbs"])
        for i in range(len(self.system_1["atom_types"])):
            self.assertEqual(
                self.system_1["atom_types"][i], self.system_2["atom_types"][i]
            )
        for i in range(self.system_2_cell.shape[0]):
            for j in range(self.system_2_cell.shape[1]):
                self.assertAlmostEqual(
                    self.system_1_cell[i][j], self.system_2_cell[i][j]
                )
        for row in range(self.system_2_coords.shape[0]):
            for col in range(self.system_2_coords.shape[1]):
                self.assertAlmostEqual(
                    self.system_1_coords[row][col], self.system_2_coords[row][col]
                )

>>>>>>> c1691fb6

if __name__ == "__main__":
    unittest.main()<|MERGE_RESOLUTION|>--- conflicted
+++ resolved
@@ -15,7 +15,6 @@
 @unittest.skipIf(not exist_module, "skip pymatgen")
 class TestFormPytmatgen(unittest.TestCase, CompSys, IsPBC):
     def setUp(self):
-<<<<<<< HEAD
         structure= Structure.from_file(os.path.join('poscars','POSCAR.P42nmc'))
         self.system_1 = dpdata.System(structure,fmt='pymatgen/structure')
         self.system_2 = dpdata.System(os.path.join('poscars','POSCAR.P42nmc'),fmt='poscar')
@@ -23,37 +22,6 @@
         self.e_places = 6
         self.f_places = 6
         self.v_places = 6
-=======
-        structure = Structure.from_file(os.path.join("poscars", "POSCAR.P42nmc"))
-        self.system_1 = dpdata.System(structure, fmt="pymatgen/structure")
-        self.system_2 = dpdata.System(
-            os.path.join("poscars", "POSCAR.P42nmc"), fmt="poscar"
-        )
-        self.system_1_cell = self.system_1["cells"][0]
-        self.system_2_cell = self.system_2["cells"][0]
-        self.system_1_coords = self.system_1["coords"][0]
-        self.system_2_coords = self.system_2["coords"][0]
-        self.places = 6
-
-    def test_all(self):
-        self.assertEqual(self.system_1["atom_names"], self.system_2["atom_names"])
-        self.assertAlmostEqual(self.system_1["atom_numbs"], self.system_2["atom_numbs"])
-        for i in range(len(self.system_1["atom_types"])):
-            self.assertEqual(
-                self.system_1["atom_types"][i], self.system_2["atom_types"][i]
-            )
-        for i in range(self.system_2_cell.shape[0]):
-            for j in range(self.system_2_cell.shape[1]):
-                self.assertAlmostEqual(
-                    self.system_1_cell[i][j], self.system_2_cell[i][j]
-                )
-        for row in range(self.system_2_coords.shape[0]):
-            for col in range(self.system_2_coords.shape[1]):
-                self.assertAlmostEqual(
-                    self.system_1_coords[row][col], self.system_2_coords[row][col]
-                )
-
->>>>>>> c1691fb6
 
 if __name__ == "__main__":
     unittest.main()