--- conflicted
+++ resolved
@@ -169,11 +169,6 @@
         self.system_2 = dpdata.System("poscars/POSCAR.SiC.const", fmt="vasp/poscar")
         self.places = 6
 
-<<<<<<< HEAD
-'''
-=======
-
->>>>>>> 663f821f
 class TestPerturbPartAtoms(unittest.TestCase, CompSys, IsPBC):
     @patch("numpy.random")
     def setUp(self, random_mock):
@@ -183,7 +178,6 @@
         self.system_1 = system_1_origin.perturb(1, 0.05, 0.6, "normal")
         self.system_2 = dpdata.System("poscars/POSCAR.SiC.normal", fmt="vasp/poscar")
         self.places = 6
-'''
 
 
 if __name__ == "__main__":
