--- conflicted
+++ resolved
@@ -22,12 +22,8 @@
                 "forces": np.zeros((100, 1, 3), dtype=np.float32),
             }
         )
-<<<<<<< HEAD
-        system.data['energies'][0] = 100.0
-        system.data['energies'][1] = -100.0
-=======
         system.data["energies"][0] = 100.0
->>>>>>> 917aa733
+        system.data["energies"][1] = -100.0
         cls.system_1 = system.remove_outlier()
         cls.system_2 = system[2:]
         cls.places = 6
