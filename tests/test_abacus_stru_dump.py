from __future__ import annotations

import os
import shutil
import unittest

from context import dpdata
from test_vasp_poscar_dump import myfilecmp

from dpdata.abacus.scf import parse_stru_pos


class TestStruDump(unittest.TestCase):
    def setUp(self):
        self.system_ch4 = dpdata.System("abacus.scf/STRU.ch4", fmt="stru")

    def tearDown(self):
        if os.path.isfile("STRU_tmp"):
            os.remove("STRU_tmp")

    def test_dump_stru(self):
        self.system_ch4.to(
            "stru",
            "STRU_tmp",
            mass=[12, 1],
            pp_file=["C.upf", "H.upf"],
            numerical_orbital=["C.orb", "H.orb"],
            numerical_descriptor="jle.orb",
        )
        myfilecmp(self, "abacus.scf/stru_test", "STRU_tmp")

    def test_dumpStruLinkFile(self):
        os.makedirs("abacus.scf/tmp", exist_ok=True)
        self.system_ch4.to(
            "stru",
            "abacus.scf/tmp/STRU_tmp",
            mass=[12, 1],
            pp_file=["abacus.scf/C.upf", "abacus.scf/H.upf"],
            numerical_orbital=["abacus.scf/C.orb", "abacus.scf/H.orb"],
            numerical_descriptor="abacus.scf/jle.orb",
            link_file=True,
        )
        myfilecmp(self, "abacus.scf/stru_test", "abacus.scf/tmp/STRU_tmp")

        self.assertTrue(os.path.islink("abacus.scf/tmp/C.upf"))
        self.assertTrue(os.path.islink("abacus.scf/tmp/H.upf"))
        self.assertTrue(os.path.islink("abacus.scf/tmp/C.orb"))
        self.assertTrue(os.path.islink("abacus.scf/tmp/H.orb"))
        self.assertTrue(os.path.islink("abacus.scf/tmp/jle.orb"))

        if os.path.isdir("abacus.scf/tmp"):
            shutil.rmtree("abacus.scf/tmp")

    def test_dump_stru_pporb_mismatch(self):
<<<<<<< HEAD
        with self.assertRaises(KeyError, msg="pp_file is a dict and lack of pp for H"):
            self.system_ch4.to(
=======
        (
            self.assertRaises(
                RuntimeError,
                self.system_ch4.to,
>>>>>>> 2511d646
                "stru",
                "STRU_tmp",
                mass=[12, 1],
                pp_file={"C": "C.upf", "O": "O.upf"},
                numerical_orbital={"C": "C.orb", "H": "H.orb"},
<<<<<<< HEAD
            )
            
        with self.assertRaises(ValueError, msg="pp_file is a list and lack of pp for H"):
            self.system_ch4.to(
=======
            ),
            "pp_file is a dict and lack of pp for H",
        )

        (
            self.assertRaises(
                RuntimeError,
                self.system_ch4.to,
>>>>>>> 2511d646
                "stru",
                "STRU_tmp",
                mass=[12, 1],
                pp_file=["C.upf"],
                numerical_orbital={"C": "C.orb", "H": "H.orb"},
<<<<<<< HEAD
            )
    
        with self.assertRaises(KeyError, msg="numerical_orbital is a dict and lack of orbital for H"):
            self.system_ch4.to(
=======
            ),
            "pp_file is a list and lack of pp for H",
        )

        (
            self.assertRaises(
                RuntimeError,
                self.system_ch4.to,
>>>>>>> 2511d646
                "stru",
                "STRU_tmp",
                mass=[12, 1],
                pp_file={"C": "C.upf", "H": "H.upf"},
                numerical_orbital={"C": "C.orb", "O": "O.orb"},
<<<<<<< HEAD
            )
            
        with self.assertRaises(ValueError, msg="numerical_orbital is a list and lack of orbital for H"):
            self.system_ch4.to(
=======
            ),
            "numerical_orbital is a dict and lack of orbital for H",
        )

        (
            self.assertRaises(
                RuntimeError,
                self.system_ch4.to,
>>>>>>> 2511d646
                "stru",
                "STRU_tmp",
                mass=[12, 1],
                pp_file=["C.upf", "H.upf"],
                numerical_orbital=["C.orb"],
<<<<<<< HEAD
            )
=======
            ),
            "numerical_orbital is a list and lack of orbital for H",
        )
>>>>>>> 2511d646

    def test_dump_spinconstrain(self):
        self.system_ch4.to(
            "stru",
            "STRU_tmp",
            mass=[12, 1],
            pp_file={"C": "C.upf", "H": "H.upf"},
            numerical_orbital={"C": "C.orb", "H": "H.orb"},
            mag=[4, [1, 1, 1], 1, 1, 1],
            sc=[True, True, [True, False, True], False, True],
            move=[1, 1, 1, 0, 0],
            angle1=[None, None, 100, 90, 80],
            angle2=[100, 90, 80, 70, None],
            lambda_=[[0.1, 0.2, 0.3], [0.4, 0.5, 0.6], [0.7, 0.8, 0.9], None, None],
        )

        assert os.path.isfile("STRU_tmp")
        with open("STRU_tmp") as f:
            c = f.read()

        with open("abacus.scf/stru.ref") as f:
            stru_ref = f.read()
        assert c == stru_ref

    def test_dump_spin(self):
        sys_tmp = dpdata.System("abacus.scf/stru.ref", fmt="stru")
        sys_tmp.data["spins"] = [
            [[1, 2, 3], [4, 5, 6], [1, 1, 1], [2, 2, 2], [3, 3, 3]]
        ]
        sys_tmp.to(
            "stru",
            "STRU_tmp",
            mass=[12, 1],
            pp_file=["C.upf", "H.upf"],
            numerical_orbital=["C.orb", "H.orb"],
        )
        assert os.path.isfile("STRU_tmp")
        with open("STRU_tmp") as f:
            c = f.read()
        stru_ref = """C
0.0
1
5.192682633809 4.557725978258 4.436846615358 1 1 1 mag 1.000000000000 2.000000000000 3.000000000000
H
0.0
4
5.416431453540 4.011298860305 3.511161492417 1 1 1 mag 4.000000000000 5.000000000000 6.000000000000
4.131588222365 4.706745191323 4.431136645083 1 1 1 mag 1.000000000000 1.000000000000 1.000000000000
5.630930319126 5.521640894956 4.450356541303 1 1 1 mag 2.000000000000 2.000000000000 2.000000000000
5.499851012568 4.003388899277 5.342621842622 1 1 1 mag 3.000000000000 3.000000000000 3.000000000000
"""
        self.assertTrue(stru_ref in c)


class TestABACUSParseStru(unittest.TestCase):
    def test_parse_stru_post(self):
        pos, move, velocity, magmom, angle1, angle2, constrain, lambda1 = (
            parse_stru_pos(
                "1.0 2.0 3.0 1 1 1 mag 1.0 2.0 3.0 v 1 1 1 angle1 100 angle2 90 sc 1 0 1 lambda 0.1 0.2 0.3"
            )
        )
        self.assertEqual(pos, [1.0, 2.0, 3.0])
        self.assertEqual(move, [1, 1, 1])
        self.assertEqual(velocity, [1.0, 1.0, 1.0])
        self.assertEqual(magmom, [1.0, 2.0, 3.0])
        self.assertEqual(angle1, 100)
        self.assertEqual(angle2, 90)
        self.assertEqual(constrain, [1, 0, 1])
        self.assertEqual(lambda1, [0.1, 0.2, 0.3])

        pos, move, velocity, magmom, angle1, angle2, constrain, lambda1 = (
            parse_stru_pos("1 2 3 mag 1 sc 1 lambda 0.1")
        )
        self.assertEqual(pos, [1, 2, 3])
        self.assertEqual(move, None)
        self.assertEqual(velocity, None)
        self.assertEqual(magmom, 1.0)
        self.assertEqual(angle1, None)
        self.assertEqual(angle2, None)
        self.assertEqual(constrain, 1)
        self.assertEqual(lambda1, 0.1)

    def test_parse_stru_error(self):
        line = "1.0 2.0 3.0 1 1"
        self.assertRaises(RuntimeError, parse_stru_pos, line), line

        line = "1.0 2.0 3.0 1 1 1 mag 1.0 3.0 v 1 1 1"
        self.assertRaises(RuntimeError, parse_stru_pos, line), line

        line = "1.0 2.0 3.0 1 1 1 mag 1 2 3 4"
        self.assertRaises(RuntimeError, parse_stru_pos, line), line

        line = "1.0 2.0 3.0 1 1 1 v 1"
        self.assertRaises(RuntimeError, parse_stru_pos, line), line

        line = "1.0 2.0 3.0 1 1 1 v 1 1"
        self.assertRaises(RuntimeError, parse_stru_pos, line), line

        line = "1.0 2.0 3.0 1 1 1 v 1 1 1 1"
        self.assertRaises(RuntimeError, parse_stru_pos, line), line

        line = "1.0 2.0 3.0 1 1 1 1"
        self.assertRaises(RuntimeError, parse_stru_pos, line), line

        line = "1.0 2.0 3.0 1 1 1 angle1 "
        self.assertRaises(RuntimeError, parse_stru_pos, line), line

        line = "1.0 2.0 3.0 1 1 1 angle1 1 2"
        self.assertRaises(RuntimeError, parse_stru_pos, line), line

        line = "1.0 2.0 3.0 1 1 1 angle2"
        self.assertRaises(RuntimeError, parse_stru_pos, line), line

        line = "1.0 2.0 3.0 angle2 1 2"
        self.assertRaises(RuntimeError, parse_stru_pos, line), line

        line = "1.0 2.0 3.0 sc"
        self.assertRaises(RuntimeError, parse_stru_pos, line), line

        line = "1.0 2.0 3.0 sc 1 2"
        self.assertRaises(RuntimeError, parse_stru_pos, line), line

        line = "1.0 2.0 3.0 lambda"
        self.assertRaises(RuntimeError, parse_stru_pos, line), line

        line = "1.0 2.0 3.0 lambda 1 2"
        self.assertRaises(RuntimeError, parse_stru_pos, line), line

        line = "1.0 2.0 3.0 lambda 1 2 3 4"
        self.assertRaises(RuntimeError, parse_stru_pos, line), line


if __name__ == "__main__":
    unittest.main()<|MERGE_RESOLUTION|>--- conflicted
+++ resolved
@@ -52,87 +52,41 @@
             shutil.rmtree("abacus.scf/tmp")
 
     def test_dump_stru_pporb_mismatch(self):
-<<<<<<< HEAD
         with self.assertRaises(KeyError, msg="pp_file is a dict and lack of pp for H"):
             self.system_ch4.to(
-=======
-        (
-            self.assertRaises(
-                RuntimeError,
-                self.system_ch4.to,
->>>>>>> 2511d646
                 "stru",
                 "STRU_tmp",
                 mass=[12, 1],
                 pp_file={"C": "C.upf", "O": "O.upf"},
                 numerical_orbital={"C": "C.orb", "H": "H.orb"},
-<<<<<<< HEAD
             )
             
         with self.assertRaises(ValueError, msg="pp_file is a list and lack of pp for H"):
             self.system_ch4.to(
-=======
-            ),
-            "pp_file is a dict and lack of pp for H",
-        )
-
-        (
-            self.assertRaises(
-                RuntimeError,
-                self.system_ch4.to,
->>>>>>> 2511d646
                 "stru",
                 "STRU_tmp",
                 mass=[12, 1],
                 pp_file=["C.upf"],
                 numerical_orbital={"C": "C.orb", "H": "H.orb"},
-<<<<<<< HEAD
             )
     
         with self.assertRaises(KeyError, msg="numerical_orbital is a dict and lack of orbital for H"):
             self.system_ch4.to(
-=======
-            ),
-            "pp_file is a list and lack of pp for H",
-        )
-
-        (
-            self.assertRaises(
-                RuntimeError,
-                self.system_ch4.to,
->>>>>>> 2511d646
                 "stru",
                 "STRU_tmp",
                 mass=[12, 1],
                 pp_file={"C": "C.upf", "H": "H.upf"},
                 numerical_orbital={"C": "C.orb", "O": "O.orb"},
-<<<<<<< HEAD
             )
             
         with self.assertRaises(ValueError, msg="numerical_orbital is a list and lack of orbital for H"):
             self.system_ch4.to(
-=======
-            ),
-            "numerical_orbital is a dict and lack of orbital for H",
-        )
-
-        (
-            self.assertRaises(
-                RuntimeError,
-                self.system_ch4.to,
->>>>>>> 2511d646
                 "stru",
                 "STRU_tmp",
                 mass=[12, 1],
                 pp_file=["C.upf", "H.upf"],
                 numerical_orbital=["C.orb"],
-<<<<<<< HEAD
-            )
-=======
-            ),
-            "numerical_orbital is a list and lack of orbital for H",
-        )
->>>>>>> 2511d646
+            )
 
     def test_dump_spinconstrain(self):
         self.system_ch4.to(
