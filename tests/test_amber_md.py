import os
import unittest
import shutil
from context import dpdata
from comp_sys import CompLabeledSys, IsPBC
try:
    import parmed
<<<<<<< HEAD
except:
=======
except ModuleNotFoundError:
>>>>>>> b62f67ac
    skip_parmed_related_test=True
else:
    skip_parmed_related_test=False

class TestAmberMD(unittest.TestCase, CompLabeledSys, IsPBC):
    def setUp (self) :
        self.system_1 = dpdata.LabeledSystem('amber/02_Heat', fmt = 'amber/md')
        self.system_1.to('deepmd/npy','tmp.deepmd.npy')
        self.system_2 = dpdata.LabeledSystem('tmp.deepmd.npy', fmt = 'deepmd/npy')
        self.places = 5
        self.e_places = 4
        self.f_places = 6
        self.v_places = 6

    def tearDown(self) :
        if os.path.exists('tmp.deepmd.npy'):
            shutil.rmtree('tmp.deepmd.npy')

@unittest.skipIf(skip_parmed_related_test,"skip parmed related test. install parmed to fix")
class TestAmberMDTarget(unittest.TestCase, CompLabeledSys, IsPBC):
    def setUp(self):
        ll="amber/corr/low_level"
        ncfile="amber/corr/rc.nc"
        parmfile="amber/corr/qmmm.parm7"
        target = ":1"
        self.system_1 = dpdata.LabeledSystem(
            ll, nc_file=ncfile, parm7_file=parmfile, fmt='amber/md', use_element_symbols=target)
        self.system_2 = dpdata.LabeledSystem("amber/corr/dp_ll", fmt="deepmd/npy")

        self.places = 5
        self.e_places = 4
        self.f_places = 6
        self.v_places = 6

if __name__ == '__main__':
    unittest.main()<|MERGE_RESOLUTION|>--- conflicted
+++ resolved
@@ -5,11 +5,7 @@
 from comp_sys import CompLabeledSys, IsPBC
 try:
     import parmed
-<<<<<<< HEAD
-except:
-=======
 except ModuleNotFoundError:
->>>>>>> b62f67ac
     skip_parmed_related_test=True
 else:
     skip_parmed_related_test=False
